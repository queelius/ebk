import os
import networkx as nx
import subprocess
import sys
import json
import shutil
from pathlib import Path
import logging
import re
from typing import List, Optional
import typer
from rich.console import Console
from rich.logging import RichHandler
from rich.progress import Progress
from rich.prompt import Confirm
from rich.traceback import install
from rich.table import Table
from rich import print_json as print_json_as_table
from rich.json import JSON

from .exports.hugo import export_hugo
from .exports.zip import export_zipfile
from .imports import ebooks, calibre
from .merge import merge_libraries
from .utils import enumerate_ebooks, load_library, get_unique_filename, search_regex, search_jmes, get_library_statistics, get_index_by_unique_id, print_json_as_table
from .ident import add_unique_id
from .llm import query_llm

# Initialize Rich Traceback for better error messages
install(show_locals=True)

# Initialize Rich Console
console = Console()

# Configure logging to use Rich's RichHandler
logging.basicConfig(
    level=logging.INFO,  # Set to INFO by default, DEBUG if verbose
    format="%(message)s",
    datefmt="[%X]",
    handlers=[RichHandler(rich_tracebacks=True)]
)
logger = logging.getLogger(__name__)

app = typer.Typer()

@app.callback()
def main(
    ctx: typer.Context,
    verbose: bool = typer.Option(False, "--verbose", "-v", help="Enable verbose mode"),
):
    """
    ebk - A lightweight tool for managing eBook metadata.
    """
    if verbose:
        logger.setLevel(logging.DEBUG)
        console.print("[bold green]Verbose mode enabled.[/bold green]")

@app.command()
def import_zip(
    zip_file: str = typer.Argument(..., help="Path to the Zip file containing the ebk library"),
    output_dir: str = typer.Option(None, "--output-dir", "-o", help="Output directory for the ebk library (default: <zip_file>_ebk)"),
):
    """
    Import an ebk library from a Zip file.
    """
    output_dir = output_dir or f"{zip_file.rstrip('.zip')}"
    with Progress(console=console) as progress:
        task = progress.add_task("[cyan]Importing Zip file...", total=None)
        try:
            if Path(output_dir).exists():
                output_dir = get_unique_filename(output_dir)
            with progress:
                shutil.unpack_archive(zip_file, output_dir)
            progress.update(task, description="[green]Zip file imported successfully!")
            logger.info(f"Zip file imported to {output_dir}")
        except Exception as e:
            progress.update(task, description="[red]Failed to import Zip file.")
            logger.error(f"Error importing Zip file: {e}")
            raise typer.Exit(code=1)
        

@app.command()
def import_calibre(
    calibre_dir: str = typer.Argument(..., help="Path to the Calibre library directory"),
    output_dir: str = typer.Option(None, "--output-dir", "-o", help="Output directory for the ebk library (default: <calibre_dir>_ebk)")
):
    """
    Import a Calibre library.
    """
    output_dir = output_dir or f"{calibre_dir.rstrip('/')}-ebk"
    with Progress(console=console) as progress:
        task = progress.add_task("[cyan]Importing Calibre library...", total=None)
        try:
            calibre.import_calibre(calibre_dir, output_dir)
            progress.update(task, description="[green]Calibre library imported successfully!")
            logger.info(f"Calibre library imported to {output_dir}")
        except Exception as e:
            progress.update(task, description="[red]Failed to import Calibre library.")
            logger.error(f"Error importing Calibre library: {e}")
            raise typer.Exit(code=1)

@app.command()
def import_ebooks(
    ebooks_dir: str = typer.Argument(..., help="Path to the directory containing ebook files"),
    output_dir: str = typer.Option(None, "--output-dir", "-o", help="Output directory for the ebk library (default: <ebooks_dir>_ebk)"),
    ebook_formats: List[str] = typer.Option(
        ["pdf", "epub", "mobi", "azw3", "txt", "markdown", "html", "docx", "rtf", "djvu", "fb2", "cbz", "cbr"],
        "--ebook-formats", "-f",
        help="List of ebook formats to import"
    )
):
    """
    Recursively import a directory of ebooks. The metadata will be inferred from the file.
    """
    output_dir = output_dir or f"{ebooks_dir.rstrip('/')}-ebk"
    with Progress(console=console) as progress:
        progress.add_task("[cyan]Importing raw ebooks...", total=None)
        try:
            ebooks.import_ebooks(ebooks_dir, output_dir, ebook_formats)
        except Exception as e:
            logger.error(f"Error importing raw ebooks: {e}")
            raise typer.Exit(code=1)

@app.command()
def export(
    format: str = typer.Argument(..., help="Export format (e.g., 'hugo', 'zip')"),
    lib_dir: str = typer.Argument(..., help="Path to the ebk library directory to export (contains `metadata.json` and ebook-related files)"),
    destination: Optional[str] = typer.Argument(
        None,
        help="Destination path (Hugo site directory or Zip file path). If not provided for 'zip' format, defaults to '<lib_dir>.zip' or '<lib_dir> (j).zip' to avoid overwriting."
    )
):
    """
    Export the ebk library to the specified format.
    """
    format = format.lower()
    lib_path = Path(lib_dir)
    
    if not lib_path.exists() or not lib_path.is_dir():
        console.print(f"[red]Library directory '{lib_dir}' does not exist or is not a directory.[/red]")
        raise typer.Exit(code=1)
    
    if format == "zip":
        # Determine the destination filename
        if destination:
            dest_path = Path(destination)
            if dest_path.exists():
                console.print(f"[yellow]Destination '{destination}' already exists. Finding an available filename...[/yellow]")
                dest_str = get_unique_filename(destination)
                dest_path = Path(dest_str)
                console.print(f"[green]Using '{dest_path.name}' as the destination.[/green]")
        else:
            dest_str = get_unique_filename(lib_dir + ".zip")
            dest_path = Path(dest_str)
            console.print(f"[bold]No destination provided[/bold]. Using default [bold green]{dest_path.name}.[/bold green]")
        

        with Progress(console=console) as progress:
            task = progress.add_task("[cyan]Exporting to Zip...", total=None)
            try:
                export_zipfile(str(lib_path), str(dest_path))
                console.print(f"[bold green]Exported library to '{dest_path}'.[/bold green]")
            except Exception as e:
                progress.update(task, description="[red]Failed to export to Zip.")
                logger.error(f"Error exporting to Zip: {e}")
                console.print(f"[bold red]Failed to export to Zip: {e}[/bold red]")
                raise typer.Exit(code=1)
    
    elif format == "hugo":
        if not destination:
            console.print(f"[red]Destination directory is required for 'hugo' export format.[/red]")
            raise typer.Exit(code=1)
        
        dest_path = Path(destination)
        if not dest_path.exists():
            try:
                dest_path.mkdir(parents=True, exist_ok=True)
                console.print(f"[green]Created destination directory '{destination}'.[/green]")
            except Exception as e:
                console.print(f"[red]Failed to create destination directory '{destination}': {e}[/red]")
                raise typer.Exit(code=1)
        elif not dest_path.is_dir():
            console.print(f"[red]Destination '{destination}' exists and is not a directory.[/red]")
            raise typer.Exit(code=1)
        
        with Progress(console=console) as progress:
            task = progress.add_task("[cyan]Exporting to Hugo...", total=None)
            try:
                export_hugo(str(lib_path), str(dest_path))
                progress.update(task, description="[green]Exported to Hugo successfully!")
                logger.info(f"Library exported to Hugo at {dest_path}")
                console.print(f"[bold green]Exported library to Hugo directory '{dest_path}'.[/bold green]")
            except Exception as e:
                progress.update(task, description="[red]Failed to export to Hugo.")
                logger.error(f"Error exporting to Hugo: {e}")
                console.print(f"[bold red]Failed to export to Hugo: {e}[/bold red]")
                raise typer.Exit(code=1)
    
    else:
        console.print(f"[red]Unsupported export format: '{format}'. Supported formats are 'zip' and 'hugo'.[/red]")
        raise typer.Exit(code=1)
    
@app.command()
def show_index(
    lib_dir: str = typer.Argument(..., help="Path to the ebk library directory to display"),
    indices: list[int] = typer.Argument(..., help="Index of the entry to display"),
    output_json: bool = typer.Option(False, "--json", help="Output as JSON")
):
    """
    Display the index of the ebk library.

    Args:
        lib_dir (str): Path to the ebk library directory to display
        index (int): Index of the entry to display


    Raises:
        typer.Exit: If the library directory is invalid or the index is out of range
    """
    metadata_list = load_library(lib_dir)
    if not metadata_list:
        console.print("[red]Failed to load library.[/red]")
        raise typer.Exit(code=1)
    
    total_books = len(metadata_list)
    for index in indices:
        if index < 0 or index >= total_books:
            console.print(f"[red]Index {index} is out of range (0-{total_books - 1}).[/red]")
            raise typer.Exit(code=1)

    for index in indices: 
        entry = metadata_list[index]
        if output_json:
            console.print_json(json.dumps(entry, indent=2))
        else:
            # Create a table
            table = Table(title="ebk Ebook Entry", show_lines=True)

            # Add column headers dynamically based on JSON keys
            columns = entry.keys()  # Assuming all objects have the same structure
            for column in columns:
                table.add_column(column, justify="center", style="bold cyan")

            # Add rows dynamically
            for item in entry:
                table.add_row(*(str(entry[col]) for col in columns))

            # Print the table
            console.print(table)

@app.command()
def about():
    """
    Display information about ebk.
    """
    
    console.print("[bold green]Welcome to ebk![/bold green]\n")
    console.print("A lightweight and efficient tool for managing eBook metadata.\n")

    console.print("[bold]Usage:[/bold]")
    console.print("  - Run [bold]ebk --help[/bold] for general help.")
    console.print("  - Use [bold]ebk <command> --help[/bold] for detailed command-specific help.\n")

    console.print("[bold]More Information:[/bold]")
    console.print("  📖 GitHub: [link=https://github.com/queelius/ebk]github.com/queelius/ebk[/link]")
    console.print("  🌐 Website: [link=https://metafunctor.com]metafunctor.com[/link]")
    console.print("  📧 Contact: [link=mailto:lex@metafunctor.com]lex@metafunctor.com[/link]\n")

    console.print("Developed by [bold]Alex Towell[/bold]. Enjoy using ebk! 🚀")
    
@app.command()
def merge(
    operation: str = typer.Argument(..., help="Set-theoretic operation to apply (union, intersect, diff, symdiff)"),
    output_dir: str = typer.Argument(..., help="Output directory for the merged ebk library"),
    libs: List[str] = typer.Argument(..., help="Paths to the source ebk library directories", min=2)
):
    """
    Merge multiple ebk libraries using set-theoretic operations.

    Args:
        operation (str): Set-theoretic operation to apply (union, intersect, diff, symdiff)
        output_dir (str): Output directory for the merged ebk library
        libs (List[str]): Paths to the source ebk library directories

    Raises:
        typer.Exit: If the library directory is invalid or the index is out of range

    Output:
        Merges the specified libraries using the set-theoretic operation and saves the result in the output directory.
    """
    with Progress(console=console) as progress:
        task = progress.add_task(f"[cyan]Merging libraries with operation '{operation}'...", total=None)
        try:
            merge_libraries(libs, output_dir, operation)
            progress.update(task, description=f"[green]Libraries merged into {output_dir}")
            console.print(f"[bold green]Libraries merged with operation '{operation}' into {output_dir}[/bold green]")
        except Exception as e:
            progress.update(task, description="[red]Failed to merge libraries.")
            logger.error(f"Error merging libraries: {e}")
            console.print(f"[bold red]Failed to merge libraries: {e}[/bold red]")
            raise typer.Exit(code=1)

@app.command()
def stats(
    lib_dir: str = typer.Argument(..., help="Path to the ebk library directory to get stats"),
    keywords: List[str] = typer.Option(
        ["python", "data", "machine learning"],
        "--keywords",
        "-k",
        help="Keywords to search for in titles"
    )
):
    """
    Get statistics about the ebk library.

    Args:
        lib_dir (str): Path to the ebk library directory to get stats
        keywords (List[str]): Keywords to search for in titles

    Raises:
        typer.Exit: If the library directory is invalid

    Output:
        Prints the statistics about the library.
    """
    try:
        stats = get_library_statistics(lib_dir, keywords)
        console.print_json(json.dumps(stats, indent=2))
    except Exception as e:
        logger.error(f"Error generating statistics: {e}")
        console.print(f"[bold red]Failed to generate statistics: {e}[/bold red]")
        raise typer.Exit(code=1)
    
@app.command()
def list_indices(
    lib_dir: str = typer.Argument(..., help="Path to the ebk library directory to list"),
    indices: List[int] = typer.Argument(..., help="Indices of entries to list"),
    output_json: bool = typer.Option(False, "--json", help="Output as JSON"),
    detailed: bool = typer.Option(False, "--detailed", "-d", help="Show detailed information")):
    """
    List the entries in the ebk library directory by index.

    Args:
        lib_dir (str): Path to the ebk library directory to list
        indices (List[int]): Indices of entries to list
        output_json (bool): Output as JSON
        detailed (bool): Show detailed information

    Raises:
        typer.Exit: If the library directory is invalid or the index is out of range

    Output:
        Prints the list of entries in the library directory.
    """
    lib_path = Path(lib_dir)
    if not lib_path.exists():
        console.print(f"[bold red]Error:[/bold red] The library directory '{lib_dir}' does not exist.")
        sys.exit(1)

    if not lib_path.is_dir():
        console.print(f"[bold red]Error:[/bold red] The path '{lib_dir}' is not a directory.")
        sys.exit(1)

    try:
        metadata_list = load_library(lib_dir)
        if output_json:
            console.print_json(json.dumps(metadata_list, indent=2))
        else:
            enumerate_ebooks(metadata_list, lib_path, indices, detailed)
    except Exception as e:
        logger.error(f"Error listing ebooks: {e}")
        console.print(f"[bold red]Failed to list ebooks: {e}[/bold red]")
        raise typer.Exit(code=1)

@app.command()
def list(
    lib_dir: str = typer.Argument(..., help="Path to the ebk library directory to list"),
    output_json: bool = typer.Option(False, "--json", "-j",  help="Output as JSON")):
    """
    List the entries in the ebk library directory.

    Args:
        lib_dir (str): Path to the ebk library directory to list
        output_json (bool): Output as JSON

    Raises:
        typer.Exit: If the library directory is invalid

    Output:
        Prints the list of entries in the library directory.
    """
    
    lib_path = Path(lib_dir)

    if not lib_path.exists():
        console.print(f"[bold red]Error:[/bold red] The library directory '{lib_dir}' does not exist.")
        sys.exit(1)

    if not lib_path.is_dir():
        console.print(f"[bold red]Error:[/bold red] The path '{lib_dir}' is not a directory.")
        sys.exit(1)

    try:
        metadata_list = load_library(lib_dir)
        if output_json:
            console.print_json(json.dumps(metadata_list, indent=2))
        else:
            enumerate_ebooks(metadata_list, lib_path)
    except Exception as e:
        logger.error(f"Error listing ebooks: {e}")
        console.print(f"[bold red]Failed to list ebooks: {e}[/bold red]")
        raise typer.Exit(code=1)

@app.command()
def add(
    lib_dir: str = typer.Argument(..., help="Path to the ebk library directory to modify"),
    json_file: str = typer.Option(None, "--json", help="JSON file containing entry info to add"),
    title: str = typer.Option(None, "--title", help="Title of the entry to add"),
    creators: List[str] = typer.Option(None, "--creators", help="Creators of the entry to add"),
    ebooks: List[str] = typer.Option(None, "--ebooks", help="Paths to the ebook files to add"),
    cover: str = typer.Option(None, "--cover", help="Path to the cover image to add")
):
    """
    Add entries to the ebk library.

    Args:
        lib_dir (str): Path to the ebk library directory to modify
        json_file (str): Path to a JSON file containing entry info to add
        title (str): Title of the entry to add
        creators (List[str]): Creators of the entry to add
        ebooks (List[str]): Paths to the ebook files to add
        cover (str): Path to the cover image to add

    Raises:
        typer.Exit: If the library directory is invalid or the entry is invalid

    Output:
        Adds the specified entry to the library and updates the metadata file in-place.
    """
    try:
        metadata_list = load_library(lib_dir)
        if not metadata_list:
            console.print("[red]Failed to load library.[/red]")
            raise typer.Exit(code=1)
        console.print(f"Loaded [bold]{len(metadata_list)}[/bold] entries from [green]{lib_dir}[/green]")
        
        if json_file:
            with open(json_file, "r") as f:
                new_entries = json.load(f)
            for entry in new_entries:
                add_unique_id(entry)
                metadata_list.append(entry)
            console.print(f"[green]Added {len(new_entries)} entries from {json_file}[/green]")
        else:
            if not title or not creators:
                console.print("[red]Title and creators are required when not using a JSON file.[/red]")
                raise typer.Exit(code=1)
            new_entry = {
                "title": title,
                "creators": creators,
                "file_paths": ebooks or [],
                "cover_path": cover,
            }
            add_unique_id(new_entry)
            metadata_list.append(new_entry)
            console.print(f"Adding new entry: [bold]{new_entry['title']}[/bold]")
    
        # Save updated metadata
        with open(Path(lib_dir) / "metadata.json", "w") as f:
            json.dump(metadata_list, f, indent=2)
    
        # Use Rich's Progress to copy files
        with Progress(console=console) as progress:
            if ebooks:
                task = progress.add_task("[cyan]Copying ebook files...", total=len(ebooks))
                for ebook in ebooks:
                    shutil.copy(ebook, lib_dir)
                    progress.advance(task)
                    logger.debug(f"Copied ebook file: {ebook}")
            if cover:
                task = progress.add_task("[cyan]Copying cover image...", total=1)
                shutil.copy(cover, lib_dir)
                progress.advance(task)
                logger.debug(f"Copied cover image: {cover}")
    
        console.print(f"[bold green]Added new entry: {new_entry['title']}[/bold green]")
    
    except Exception as e:
        logger.error(f"Error adding entry: {e}")
        console.print(f"[bold red]Failed to add entry: {e}[/bold red]")
        raise typer.Exit(code=1)

@app.command()
def remove(
    lib_dir: str = typer.Argument(..., help="Path to the ebk library directory to modify"),
    regex: str = typer.Argument(..., help="Regex search expression to remove entries"),
    force: bool = typer.Option(False, "--force", help="Force removal without confirmation"),
    apply_to: List[str] = typer.Option(
        ["title"],
        "--apply-to",
        help="Apply the removal to ebooks, covers, or all files",
        show_default=True
    )
):
    """
    Remove entries from the ebk library.

    Args:
        lib_dir (str): Path to the ebk library directory to modify
        regex (str): Regex search expression to remove entries
        force (bool): Force removal without confirmation
        apply_to (List[str]): Apply the removal to ebooks, covers, or all files

    Raises:
        typer.Exit: If the library directory is invalid or the index is out of range

    Output:
        Removed entries from the library directory and associated files in-place.
    """
    try:
        metadata_list = load_library(lib_dir)
        if not metadata_list:
            console.print("[red]Failed to load library.[/red]")
            raise typer.Exit(code=1)
        console.print(f"Loaded [bold]{len(metadata_list)}[/bold] entries from [green]{lib_dir}[/green]")
    
        rem_list = []
        if "title" in apply_to:
            rem_list += [entry for entry in metadata_list if re.search(regex, entry.get("title", ""))]
        if "creators" in apply_to:
            rem_list += [entry for entry in metadata_list if any(re.search(regex, creator) for creator in entry.get("creators", []))]
        if "identifiers" in apply_to:
            rem_list += [entry for entry in metadata_list if any(re.search(regex, identifier) for identifier in entry.get("identifiers", {}).values())]
        
        # Remove duplicates based on unique_id
        rem_list = list({entry['unique_id']: entry for entry in rem_list}.values())

        if not rem_list:
            console.print("[yellow]No matching entries found for removal.[/yellow]")
            raise typer.Exit()

        for entry in rem_list:
            if not force:
                console.print(f"Remove entry: [bold]{entry.get('title', 'No Title')}[/bold]")
                confirm = Confirm.ask("Confirm removal?")
                if not confirm:
                    continue

            metadata_list.remove(entry)
            console.print(f"[green]Removed entry: {entry.get('title', 'No Title')}[/green]")
            logger.debug(f"Removed entry: {entry}")

        with open(Path(lib_dir) / "metadata.json", "w") as f:
            json.dump(metadata_list, f, indent=2)
        
        console.print(f"[bold green]Removed {len(rem_list)} entries from {lib_dir}[/bold green]")
    
    except Exception as e:
        logger.error(f"Error removing entries: {e}")
        console.print(f"[bold red]Failed to remove entries: {e}[/bold red]")
        raise typer.Exit(code=1)

@app.command()
def remove_id(lib_dir: str = typer.Argument(..., help="Path to the ebk library directory to modify"),
              unique_id: str = typer.Argument(..., help="Unique ID of the entry to remove")):
    """
    Remove an entry from the ebk library by unique ID.

    Args:
        lib_dir (str): Path to the ebk library directory to modify
        unique_id (str): Unique ID of the entry to remove
    """
    id = get_index_by_unique_id(lib_dir, unique_id)
    remove_index(lib_dir, [id])

    
@app.command()
def update_index(
    lib_dir: str = typer.Argument(..., help="Path to the ebk library directory to modify"),
    index: int = typer.Argument(..., help="Index of the entry to update"),
    json_file: str = typer.Option(None, "--json", help="JSON file containing updated entry info"),
    title: str = typer.Option(None, "--title", help="New title for the entry"),
    creators: List[str] = typer.Option(None, "--creators", help="New creators for the entry"),
    ebooks: List[str] = typer.Option(None, "--ebooks", help="Paths to the new ebook files"),
    cover: str = typer.Option(None, "--cover", help="Path to the new cover image")
):
    """
    Update an entry in the ebk library by index.

    Args:
        lib_dir (str): Path to the ebk library directory to modify
        index (int): Index of the entry to update
        json_file (str): Path to a JSON file containing updated entry info
        title (str): New title for the entry
        creators (List[str]): New creators for the entry
        ebooks (List[str]): Paths to the new ebook files
        cover (str): Path to the new cover image
    """

    try:
        metadata_list = load_library(lib_dir)
        if not metadata_list:
            console.print("[red]Failed to load library.[/red]")
            raise typer.Exit(code=1)
        console.print(f"Loaded [bold]{len(metadata_list)}[/bold] entries from [green]{lib_dir}[/green]")

        if json_file:
            with open(json_file, "r") as f:
                updated_entry = json.load(f)
        else:
            updated_entry = metadata_list[index]
            if title:
                updated_entry["title"] = title
            if creators:
                updated_entry["creators"] = creators
            if ebooks:
                updated_entry["file_paths"] = ebooks
            if cover:
                updated_entry["cover_path"] = cover
        
        metadata_list[index] = updated_entry
        with open(Path(lib_dir) / "metadata.json", "w") as f:
            json.dump(metadata_list, f, indent=2)

        console.print(f"[bold green]Updated entry at index {index} in {lib_dir}[/bold green]")
    except Exception as e:
        logger.error(f"Error updating entry by index: {e}")
        console.print(f"[bold red]Failed to update entry by index: {e}[/bold red]")
        raise typer.Exit(code=1)

@app.command()
def update_id(
    lib_dir: str = typer.Argument(..., help="Path to the ebk library directory to modify"),
    unique_id: str = typer.Argument(..., help="Unique ID of the entry to update"),
    json_file: str = typer.Option(None, "--json", help="JSON file containing updated entry info"),
    title: str = typer.Option(None, "--title", help="New title for the entry"),
    creators: List[str] = typer.Option(None, "--creators", help="New creators for the entry"),
    ebooks: List[str] = typer.Option(None, "--ebooks", help="Paths to the new ebook files"),
    cover: str = typer.Option(None, "--cover", help="Path to the new cover image")
):
    """
    Update an entry in the ebk library by unique id.

    Args:
        lib_dir (str): Path to the ebk library directory to modify
        id: str: Unique ID of the entry to update
        json_file (str): Path to a JSON file containing updated entry info
        title (str): New title for the entry
        creators (List[str]): New creators for the entry
        ebooks (List[str]): Paths to the new ebook files
        cover (str): Path to the new cover image
    """

    id = lambda entry: entry.get("unique_id")
    index = get_index_by_unique_id(lib_dir, id)
    if index == -1:
        console.print(f"[red]Entry with unique ID [bold]{unique_id}[/bold] not found.[/red]")
        raise typer.Exit(code=1)
    
    update_index(lib_dir, index, json_file, title, creators, ebooks, cover)

@app.command()
def remove_index(
    lib_dir: str = typer.Argument(..., help="Path to the ebk library directory to modify"),
    indices: List[int] = typer.Argument(..., help="Indices of entries to remove")
):
    """
    Remove entries from the ebk library by index.

    Args:
        lib_dir (str): Path to the ebk library directory to modify
        indices (List[int]): Indices of entries to remove

    Raises:
        typer.Exit: If the library directory is invalid or the index is out of range

    Output:
        Removes the specified entries from the library and updates the metadata file in-place.
    """
    try:
        metadata_list = load_library(lib_dir)
        if not metadata_list:
            console.print("[red]Failed to load library.[/red]")
            raise typer.Exit(code=1)
        console.print(f"Loaded [bold]{len(metadata_list)}[/bold] entries from [green]{lib_dir}[/green]")

        indices = sorted(indices, reverse=True)
        with Progress(console=console) as progress:
            task = progress.add_task("[cyan]Removing entries...", total=len(indices))
            removed_count = 0
            for i in indices:
                if 0 <= i < len(metadata_list):
                    del metadata_list[i]
                    progress.advance(task)
                    logger.debug(f"Removed entry at index {i}")
                    removed_count += 1
                else:
                    console.print(f"[yellow]Index {i} is out of range.[/yellow]")

        with open(Path(lib_dir) / "metadata.json", "w") as f:
            json.dump(metadata_list, f, indent=2)

        console.print(f"[bold green]Removed {removed_count} entries from {lib_dir}[/bold green]")

    except Exception as e:
        logger.error(f"Error removing entries by index: {e}")
        console.print(f"[bold red]Failed to remove entries: {e}[/bold red]")
        raise typer.Exit(code=1)

@app.command()
def dash(
    lib_dir: str = typer.Option(None, "--lib-dir", help="Path to the ebk library directory"),
    port: int = typer.Option(8501, "--port", help="Port to run the Streamlit app (default: 8501)")
):
    """
    Launch the Streamlit dashboard.
    """
    try:
<<<<<<< HEAD
        streamlit_app(lib_dir=lib_dir, port=port)
=======
        app_path = Path(__file__).parent / 'streamlit' / 'app.py'
        
        if not app_path.exists():
            console.print(f"[bold red]Streamlit app not found at {app_path}[/bold red]")
            raise typer.Exit(code=1)
        
        subprocess.run(
            ['streamlit', 'run', str(app_path), "--server.port", str(port)],
            check=True
        )
>>>>>>> 4d0ecc91
        logger.info(f"Streamlit dashboard launched on port {port}")
    except FileNotFoundError:
        console.print("[bold red]Error:[/bold red] Streamlit is not installed. Please install it with `pip install streamlit`.")
        raise typer.Exit(code=1)
    except subprocess.CalledProcessError as e:
        logger.error(f"Error launching Streamlit dashboard: {e}")
        console.print(f"[bold red]Failed to launch Streamlit dashboard: {e}[/bold red]")
        raise typer.Exit(code=e.returncode)
    except Exception as e:
        logger.error(f"Unexpected error launching Streamlit dashboard: {e}")
        console.print(f"[bold red]An unexpected error occurred: {e}[/bold red]")
        raise typer.Exit(code=1)

<<<<<<< HEAD
def streamlit_app(lib_dir: str, port: int):
=======
@app.command()
def regex(
    query: str = typer.Argument(..., help="Regex search expression."),
    lib_dir: str = typer.Argument(..., help="Path to the ebk library directory to search"),
    json_out: bool = typer.Option(False, "--json", "-j", help="Output search results as JSON"),
    fields: List[str] = typer.Option(["title"], "--fields", "-f", help="Fields to search in (default: title)")):
>>>>>>> 4d0ecc91
    """
    Search entries in an ebk library using a regex expression on specified fields.

    Args:
        query (str): Regex search expression
        lib_dir (str): Path to the ebk library directory to search
        json_out (bool): Output search results as JSON
        fields (List[str]): Fields to search in (default: title)

    Returns:
        Search results as a table or JSON
    """
<<<<<<< HEAD
    app_path = Path(__file__).parent / 'streamlit' / 'app.py'
    
    if not app_path.exists():
        print(f"[bold red]Streamlit app not found at {app_path}[/bold red]")
        raise typer.Exit(code=1)

    # Construct the command
    cmd = ['streamlit', 'run', str(app_path), "--server.port", str(port), "--"]
    
    if lib_dir:
        cmd.extend(["--lib-dir", lib_dir])

    subprocess.run(cmd, check=True)
=======
    try:
        results = search_regex(lib_dir, query, fields)
        if json_out:
            console.print_json(json.dumps(results, indent=2))
        else:
            enumerate_ebooks(results, Path(lib_dir))
    except Exception as e:
        logger.error(f"Error searching library with regex: {e}")
        console.print(f"[bold red]Failed to search library with regex: {e}[/bold red]")
        raise typer.Exit(code=1)

@app.command()
def jmespath(
    lib_dir: str = typer.Argument(..., help="Path to the ebk library directory to query"),
    query: str = typer.Argument(..., help="JMESPath query string to search in the library"),
    json_out: bool = typer.Option(False, "--json", "-j", help="Output search results as JSON")):
    """
    Query the ebk library using JMESPath.

    Args:
        lib_dir (str): Path to the ebk library directory to query
        query (str): JMESPath query string to search in the library
        output_json (bool): Output search results as JSON

    Returns:
        JMEPSath query results, either pretty printed or as JSON.
    """
    try:
        results = search_jmes(lib_dir, query)
        if json_out:
            console.print_json(json.dumps(results, indent=2))
        else:
            print_json_as_table(results)
    except Exception as e:
        logger.error(f"Error querying library with JMESPath: {e}")
        console.print(f"[bold red]Failed to query library with JMESPath: {e}[/bold red]")
        raise typer.Exit(code=1)

@app.command()
def llm(
    lib_dir: str = typer.Argument(..., help="Path to the ebk library directory to query"),
    query: str = typer.Argument(..., help="Query string to search in the library")
):
    """
    Query the ebk library using the LLM (Large Language Model) endpoint.

    Args:
        lib_dir (str): Path to the ebk library directory to query
        query (str): Natural language query to interact with the library

    Returns:
        LLM query results
    """
    try:
        query_llm(lib_dir, query)
    except Exception as e:
        logger.error(f"Error querying library with LLM: {e}")
        console.print(f"[bold red]Failed to query library with LLM: {e}[/bold red]")
        raise typer.Exit(code=1)

@app.command()
def visualize(lib_dir: str = typer.Argument(..., help="Path to the ebk library directory to generate a complex network"),
              output_file: str = typer.Option(None, "--output-file", "-o", help="Output file for the graph visualization"),
              pretty_stats: bool = typer.Option(True, "--stats", "-s", help="Pretty print complex network statistics"),
              json_stats: bool = typer.Option(False, "--json-stats", "-j", help="Output complex network statistics as JSON")):
    
    """
    Generate a complex network visualization from the ebk library.

    Args:
        lib_dir (str): Path to the ebk library directory to generate a complex network
        output_file (str): Output file for the graph visualization
        pretty_stats (bool): Pretty print complex network statistics
        json_stats (bool): Output complex network statistics as JSON

    Returns:
        Complex network visualization and statistics
    """

    if output_file and not output_file.endswith(('.html', '.png', '.json')):
        logging.error("Output file must be either an HTML file, PNG file, or JSON file.")
        sys.exit(1)

    if not os.path.isdir(lib_dir):
        logging.error(f"The specified library directory '{lib_dir}' does not exist or is not a directory.")
        sys.exit(1)
    
    metadata_list = load_library(lib_dir)
    if not metadata_list:
        logging.error(f"No metadata found in the library directory '{lib_dir}'.")
        sys.exit(1)
    
    net = visualize.generate_complex_network(metadata_list)
    
    if output_file:
        if output_file.endswith('.html'):
            # Interactive visualization with pyvis
            visualize.as_pyvis(net, output_file)
        elif output_file.endswith('.json'):
            net_json = nx.node_link_data(net)  # Convert to node-link format
            console.print(JSON(json.dumps(net_json, indent=2)))
        elif output_file.endswith('.png'):
            visualize.as_png(net, output_file)
    
    if pretty_stats:
        console.print(nx.info(net))
        # console.print(f"[bold green]Complex network generated successfully![/bold green]")
        # console.print(f"Nodes: {net.number_of_nodes()}")
        # console.print(f"Edges: {net.number_of_edges()}")
        # console.print(f"Average Degree: {np.mean([d for n, d in net.degree()])}")
        # console.print(f"Average Clustering Coefficient: {nx.average_clustering(net)}")
        # console.print(f"Transitivity: {nx.transitivity(net)}")
        # console.print(f"Average Shortest Path Length: {nx.average_shortest_path_length(net)}")
        # console.print(f"Global Clustering Coefficient: {nx.transitivity(net)}")
        # console.print(f"Global Efficiency: {nx.global_efficiency(net)}")
        # console.print(f"Modularity: {community.modularity(community.best_partition(net), net)}")
    if json_stats:
        console.print_json(json.dumps(nx.info(net), indent=2))
>>>>>>> 4d0ecc91

if __name__ == "__main__":
    app()<|MERGE_RESOLUTION|>--- conflicted
+++ resolved
@@ -716,21 +716,23 @@
     Launch the Streamlit dashboard.
     """
     try:
-<<<<<<< HEAD
-        streamlit_app(lib_dir=lib_dir, port=port)
-=======
         app_path = Path(__file__).parent / 'streamlit' / 'app.py'
-        
+    
         if not app_path.exists():
-            console.print(f"[bold red]Streamlit app not found at {app_path}[/bold red]")
-            raise typer.Exit(code=1)
-        
-        subprocess.run(
-            ['streamlit', 'run', str(app_path), "--server.port", str(port)],
-            check=True
-        )
->>>>>>> 4d0ecc91
-        logger.info(f"Streamlit dashboard launched on port {port}")
+            print(f"[bold red]Streamlit app not found at {app_path}[/bold red]")
+            raise typer.Exit(code=1)
+
+        # Construct the command
+        cmd = ['streamlit', 'run', str(app_path), "--server.port", str(port), "--"]
+    
+        if lib_dir:
+            cmd.extend(["--lib-dir", lib_dir])
+
+        subprocess.run(cmd, check=True)
+        if lib_dir:
+            logger.info(f"Streamlit dashboard launched on port {port} for ebk library {lib_dir}.")
+        else:
+            logger.info(f"Streamlit dashboard launched on port {port}")
     except FileNotFoundError:
         console.print("[bold red]Error:[/bold red] Streamlit is not installed. Please install it with `pip install streamlit`.")
         raise typer.Exit(code=1)
@@ -743,16 +745,12 @@
         console.print(f"[bold red]An unexpected error occurred: {e}[/bold red]")
         raise typer.Exit(code=1)
 
-<<<<<<< HEAD
-def streamlit_app(lib_dir: str, port: int):
-=======
 @app.command()
 def regex(
     query: str = typer.Argument(..., help="Regex search expression."),
     lib_dir: str = typer.Argument(..., help="Path to the ebk library directory to search"),
     json_out: bool = typer.Option(False, "--json", "-j", help="Output search results as JSON"),
     fields: List[str] = typer.Option(["title"], "--fields", "-f", help="Fields to search in (default: title)")):
->>>>>>> 4d0ecc91
     """
     Search entries in an ebk library using a regex expression on specified fields.
 
@@ -765,21 +763,6 @@
     Returns:
         Search results as a table or JSON
     """
-<<<<<<< HEAD
-    app_path = Path(__file__).parent / 'streamlit' / 'app.py'
-    
-    if not app_path.exists():
-        print(f"[bold red]Streamlit app not found at {app_path}[/bold red]")
-        raise typer.Exit(code=1)
-
-    # Construct the command
-    cmd = ['streamlit', 'run', str(app_path), "--server.port", str(port), "--"]
-    
-    if lib_dir:
-        cmd.extend(["--lib-dir", lib_dir])
-
-    subprocess.run(cmd, check=True)
-=======
     try:
         results = search_regex(lib_dir, query, fields)
         if json_out:
@@ -898,7 +881,6 @@
         # console.print(f"Modularity: {community.modularity(community.best_partition(net), net)}")
     if json_stats:
         console.print_json(json.dumps(nx.info(net), indent=2))
->>>>>>> 4d0ecc91
 
 if __name__ == "__main__":
     app()